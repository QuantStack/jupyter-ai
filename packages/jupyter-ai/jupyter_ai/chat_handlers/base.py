--- conflicted
+++ resolved
@@ -152,12 +152,9 @@
         dask_client_future: Awaitable[DaskClient],
         help_message_template: str,
         chat_handlers: Dict[str, "BaseChatHandler"],
-<<<<<<< HEAD
-        write_message: Callable[[YChat, str], None] | None = None
-=======
         context_providers: Dict[str, "BaseCommandContextProvider"],
         message_interrupted: Dict[str, Event],
->>>>>>> b3a5f8cd
+        write_message: Callable[[YChat, str], None] | None = None,
     ):
         self.log = log
         self.config_manager = config_manager
@@ -277,9 +274,6 @@
         )
         self.reply(response, chat, message)
 
-<<<<<<< HEAD
-    def reply(self, response: str, chat: YChat | None, human_msg: Optional[HumanChatMessage] = None):
-=======
     def broadcast_message(self, message: Message):
         """
         Broadcasts a message to all WebSocket connections. If there are no
@@ -300,13 +294,11 @@
                 cast(ChatMessage, message)
                 self._chat_history.append(message)
 
-    def reply(self, response: str, human_msg: Optional[HumanChatMessage] = None):
->>>>>>> b3a5f8cd
+    def reply(self, response: str, chat: YChat | None, human_msg: Optional[HumanChatMessage] = None):
         """
         Sends an agent message, usually in response to a received
         `HumanChatMessage`.
         """
-<<<<<<< HEAD
         if chat is not None:
             self.write_message(chat, response)
         else:
@@ -317,23 +309,7 @@
                 reply_to=human_msg.id if human_msg else "",
                 persona=self.persona,
             )
-            for handler in self._root_chat_handlers.values():
-                if not handler:
-                    continue
-
-                handler.broadcast_message(agent_msg)
-                break
-=======
-        agent_msg = AgentChatMessage(
-            id=uuid4().hex,
-            time=time.time(),
-            body=response,
-            reply_to=human_msg.id if human_msg else "",
-            persona=self.persona,
-        )
-
-        self.broadcast_message(agent_msg)
->>>>>>> b3a5f8cd
+            self.broadcast_message(agent_msg)
 
     @property
     def persona(self):
@@ -507,7 +483,6 @@
             persona=self.persona,
         )
 
-<<<<<<< HEAD
         if chat is not None:
             self.write_message(chat, help_message_body)
         else:
@@ -518,9 +493,4 @@
                 reply_to=human_msg.id if human_msg else "",
                 persona=self.persona,
             )
-            self._chat_history.append(help_message)
-            for websocket in self._root_chat_handlers.values():
-                websocket.write_message(help_message.json())
-=======
-        self.broadcast_message(help_message)
->>>>>>> b3a5f8cd
+            self.broadcast_message(help_message)