import asyncio
import time
from typing import Any, Dict, Type
from uuid import uuid4

from jupyter_ai.callback_handlers import MetadataCallbackHandler
from jupyter_ai.models import (
    AgentStreamChunkMessage,
    AgentStreamMessage,
    HumanChatMessage,
)
from jupyter_ai_magics.providers import BaseProvider
from langchain_core.messages import AIMessageChunk
from langchain_core.runnables import ConfigurableFieldSpec
from langchain_core.runnables.history import RunnableWithMessageHistory
from langchain_core.outputs.generation import GenerationChunk

try:
    from jupyterlab_collaborative_chat.ychat import YChat
except:
    from typing import Any as YChat

from ..context_providers import ContextProviderException, find_commands
from .base import BaseChatHandler, SlashCommandRoutingType


class GenerationInterrupted(asyncio.CancelledError):
    """Exception raised when streaming is cancelled by the user"""


class DefaultChatHandler(BaseChatHandler):
    id = "default"
    name = "Default"
    help = "Responds to prompts that are not otherwise handled by a chat handler"
    routing_type = SlashCommandRoutingType(slash_id=None)

    uses_llm = True
    supports_help = False

    def __init__(self, *args, **kwargs):
        super().__init__(*args, **kwargs)
        self.prompt_template = None

    def create_llm_chain(
        self, provider: Type[BaseProvider], provider_params: Dict[str, str]
    ):
        unified_parameters = {
            "verbose": True,
            **provider_params,
            **(self.get_model_parameters(provider, provider_params)),
        }
        llm = provider(**unified_parameters)

        prompt_template = llm.get_chat_prompt_template()
        self.llm = llm
        self.prompt_template = prompt_template

        runnable = prompt_template | llm  # type:ignore
        if not llm.manages_history:
            runnable = RunnableWithMessageHistory(
                runnable=runnable,  #  type:ignore[arg-type]
                get_session_history=self.get_llm_chat_memory,
                input_messages_key="input",
                history_messages_key="history",
                history_factory_config=[
                    ConfigurableFieldSpec(
                        id="last_human_msg",
                        annotation=HumanChatMessage,
                    ),
                ],
            )
        self.llm_chain = runnable

    def _start_stream(self, human_msg: HumanChatMessage, chat: YChat | None) -> str:
        """
        Sends an `agent-stream` message to indicate the start of a response
        stream. Returns the ID of the message, denoted as the `stream_id`.
        """
        if chat is not None:
            stream_id = self.write_message(chat, "")
        else:
            stream_id = uuid4().hex
            stream_msg = AgentStreamMessage(
                id=stream_id,
                time=time.time(),
                body="",
                reply_to=human_msg.id,
                persona=self.persona,
                complete=False,
            )
            for handler in self._root_chat_handlers.values():
                if not handler:
                    continue

                handler.broadcast_message(stream_msg)
                break

        return stream_id

<<<<<<< HEAD
    def _send_stream_chunk(self, stream_id: str, content: str, chat: YChat | None, complete: bool = False):
=======
    def _send_stream_chunk(
        self,
        stream_id: str,
        content: str,
        complete: bool = False,
        metadata: Dict[str, Any] = {},
    ):
>>>>>>> b3a5f8cd
        """
        Sends an `agent-stream-chunk` message containing content that should be
        appended to an existing `agent-stream` message with ID `stream_id`.
        """
<<<<<<< HEAD
        if chat is not None:
            self.write_message(chat, content, stream_id)
        else:
            stream_chunk_msg = AgentStreamChunkMessage(
                id=stream_id, content=content, stream_complete=complete
            )
            for handler in self._root_chat_handlers.values():
                if not handler:
                    continue
=======
        stream_chunk_msg = AgentStreamChunkMessage(
            id=stream_id, content=content, stream_complete=complete, metadata=metadata
        )

        for handler in self._root_chat_handlers.values():
            if not handler:
                continue
>>>>>>> b3a5f8cd

                handler.broadcast_message(stream_chunk_msg)
                break

    async def process_message(self, message: HumanChatMessage, chat: YChat | None):
        self.get_llm_chain()
        received_first_chunk = False
        assert self.llm_chain

        inputs = {"input": message.body}
        if "context" in self.prompt_template.input_variables:
            # include context from context providers.
            try:
                context_prompt = await self.make_context_prompt(message)
            except ContextProviderException as e:
                self.reply(str(e), message)
                return
            inputs["context"] = context_prompt
            inputs["input"] = self.replace_prompt(inputs["input"])

        # start with a pending message
        with self.pending("Generating response", message) as pending_message:
            # stream response in chunks. this works even if a provider does not
            # implement streaming, as `astream()` defaults to yielding `_call()`
            # when `_stream()` is not implemented on the LLM class.
            metadata_handler = MetadataCallbackHandler()
            chunk_generator = self.llm_chain.astream(
                inputs,
                config={
                    "configurable": {"last_human_msg": message},
                    "callbacks": [metadata_handler],
                },
            )
            stream_interrupted = False
            async for chunk in chunk_generator:
                if not received_first_chunk:
                    # when receiving the first chunk, close the pending message and
                    # start the stream.
                    self.close_pending(pending_message)
                    stream_id = self._start_stream(message, chat)
                    received_first_chunk = True
                    self.message_interrupted[stream_id] = asyncio.Event()

                if self.message_interrupted[stream_id].is_set():
                    try:
                        # notify the model provider that streaming was interrupted
                        # (this is essential to allow the model to stop generating)
                        await chunk_generator.athrow(GenerationInterrupted())
                    except GenerationInterrupted:
                        # do not let the exception bubble up in case if
                        # the provider did not handle it
                        pass
                    stream_interrupted = True
                    break

<<<<<<< HEAD
                if isinstance(chunk, AIMessageChunk):
                    self._send_stream_chunk(stream_id, chunk.content, chat)
=======
                if isinstance(chunk, AIMessageChunk) and isinstance(chunk.content, str):
                    self._send_stream_chunk(stream_id, chunk.content)
>>>>>>> b3a5f8cd
                elif isinstance(chunk, str):
                    self._send_stream_chunk(stream_id, chunk, chat)
                else:
                    self.log.error(f"Unrecognized type of chunk yielded: {type(chunk)}")
                    break

            # complete stream after all chunks have been streamed
<<<<<<< HEAD
            self._send_stream_chunk(stream_id, "", chat, complete=True)
=======
            stream_tombstone = (
                "\n\n(AI response stopped by user)" if stream_interrupted else ""
            )
            self._send_stream_chunk(
                stream_id,
                stream_tombstone,
                complete=True,
                metadata=metadata_handler.jai_metadata,
            )
            del self.message_interrupted[stream_id]

    async def make_context_prompt(self, human_msg: HumanChatMessage) -> str:
        return "\n\n".join(
            await asyncio.gather(
                *[
                    provider.make_context_prompt(human_msg)
                    for provider in self.context_providers.values()
                    if find_commands(provider, human_msg.prompt)
                ]
            )
        )

    def replace_prompt(self, prompt: str) -> str:
        # modifies prompt by the context providers.
        # some providers may modify or remove their '@' commands from the prompt.
        for provider in self.context_providers.values():
            prompt = provider.replace_prompt(prompt)
        return prompt
>>>>>>> b3a5f8cd
<|MERGE_RESOLUTION|>--- conflicted
+++ resolved
@@ -97,40 +97,27 @@
 
         return stream_id
 
-<<<<<<< HEAD
-    def _send_stream_chunk(self, stream_id: str, content: str, chat: YChat | None, complete: bool = False):
-=======
     def _send_stream_chunk(
         self,
         stream_id: str,
         content: str,
+        chat: YChat | None,
         complete: bool = False,
         metadata: Dict[str, Any] = {},
     ):
->>>>>>> b3a5f8cd
         """
         Sends an `agent-stream-chunk` message containing content that should be
         appended to an existing `agent-stream` message with ID `stream_id`.
         """
-<<<<<<< HEAD
         if chat is not None:
             self.write_message(chat, content, stream_id)
         else:
             stream_chunk_msg = AgentStreamChunkMessage(
-                id=stream_id, content=content, stream_complete=complete
+                id=stream_id, content=content, stream_complete=complete, metadata=metadata
             )
             for handler in self._root_chat_handlers.values():
                 if not handler:
                     continue
-=======
-        stream_chunk_msg = AgentStreamChunkMessage(
-            id=stream_id, content=content, stream_complete=complete, metadata=metadata
-        )
-
-        for handler in self._root_chat_handlers.values():
-            if not handler:
-                continue
->>>>>>> b3a5f8cd
 
                 handler.broadcast_message(stream_chunk_msg)
                 break
@@ -186,13 +173,8 @@
                     stream_interrupted = True
                     break
 
-<<<<<<< HEAD
-                if isinstance(chunk, AIMessageChunk):
+                if isinstance(chunk, AIMessageChunk) and isinstance(chunk.content, str):
                     self._send_stream_chunk(stream_id, chunk.content, chat)
-=======
-                if isinstance(chunk, AIMessageChunk) and isinstance(chunk.content, str):
-                    self._send_stream_chunk(stream_id, chunk.content)
->>>>>>> b3a5f8cd
                 elif isinstance(chunk, str):
                     self._send_stream_chunk(stream_id, chunk, chat)
                 else:
@@ -200,15 +182,13 @@
                     break
 
             # complete stream after all chunks have been streamed
-<<<<<<< HEAD
-            self._send_stream_chunk(stream_id, "", chat, complete=True)
-=======
             stream_tombstone = (
                 "\n\n(AI response stopped by user)" if stream_interrupted else ""
             )
             self._send_stream_chunk(
                 stream_id,
                 stream_tombstone,
+                chat,
                 complete=True,
                 metadata=metadata_handler.jai_metadata,
             )
@@ -230,5 +210,4 @@
         # some providers may modify or remove their '@' commands from the prompt.
         for provider in self.context_providers.values():
             prompt = provider.replace_prompt(prompt)
-        return prompt
->>>>>>> b3a5f8cd
+        return prompt