from typing import Dict, Optional, Type

from jupyter_ai.models import CellWithErrorSelection, HumanChatMessage
from jupyter_ai_magics.providers import BaseProvider
from langchain.prompts import PromptTemplate

try:
    from jupyterlab_collaborative_chat.ychat import YChat
except:
    from typing import Any as YChat

from .base import BaseChatHandler, SlashCommandRoutingType

FIX_STRING_TEMPLATE = """
You are Jupyternaut, a conversational assistant living in JupyterLab. Please fix
the notebook cell described below.

Additional instructions:

{extra_instructions}

Input cell:

```
{cell_content}
```

Output error:

```
{traceback}

{error_name}: {error_value}
```
""".strip()

FIX_PROMPT_TEMPLATE = PromptTemplate(
    input_variables=[
        "extra_instructions",
        "cell_content",
        "traceback",
        "error_name",
        "error_value",
    ],
    template=FIX_STRING_TEMPLATE,
)


class FixChatHandler(BaseChatHandler):
    """
    Accepts a `HumanChatMessage` that includes a cell with error output and
    recommends a fix as a reply. If a cell with error output is not included,
    this chat handler does nothing.

    `/fix` also accepts additional instructions in natural language as an
    arbitrary number of arguments, e.g.

    ```
    /fix use the numpy library to implement this function instead.
    ```
    """

    id = "fix"
    name = "Fix error cell"
    help = "Fix an error cell selected in your notebook"
    routing_type = SlashCommandRoutingType(slash_id="fix")
    uses_llm = True

    def __init__(self, *args, **kwargs):
        super().__init__(*args, **kwargs)
        self.prompt_template = None

    def create_llm_chain(
        self, provider: Type[BaseProvider], provider_params: Dict[str, str]
    ):
        unified_parameters = {
            **provider_params,
            **(self.get_model_parameters(provider, provider_params)),
        }
        llm = provider(**unified_parameters)
        self.llm = llm
        prompt_template = FIX_PROMPT_TEMPLATE

        runnable = prompt_template | llm  # type:ignore
        self.llm_chain = runnable

    async def process_message(self, message: HumanChatMessage, chat: Optional[YChat]):
        if not (message.selection and message.selection.type == "cell-with-error"):
            self.reply(
                "`/fix` requires an active code cell with error output. Please click on a cell with error output and retry.",
                chat,
                message,
            )
            return

        # hint type of selection
        selection: CellWithErrorSelection = message.selection

        # parse additional instructions specified after `/fix`
        extra_instructions = message.prompt[4:].strip() or "None."

        self.get_llm_chain()
<<<<<<< HEAD
        with self.pending("Analyzing error", message, chat=chat):
            assert self.llm_chain
            # TODO: migrate this class to use a LCEL `Runnable` instead of
            # `Chain`, then remove the below ignore comment.
            response = await self.llm_chain.apredict(  # type:ignore[attr-defined]
                extra_instructions=extra_instructions,
                stop=["\nHuman:"],
                cell_content=selection.source,
                error_name=selection.error.name,
                error_value=selection.error.value,
                traceback="\n".join(selection.error.traceback),
            )
        self.reply(response, chat, message)
=======
        assert self.llm_chain

        inputs = {
            "extra_instructions": extra_instructions,
            "cell_content": selection.source,
            "traceback": "\n".join(selection.error.traceback),
            "error_name": selection.error.name,
            "error_value": selection.error.value,
        }
        await self.stream_reply(inputs, message, pending_msg="Analyzing error")
>>>>>>> 117a7bee
<|MERGE_RESOLUTION|>--- conflicted
+++ resolved
@@ -100,21 +100,6 @@
         extra_instructions = message.prompt[4:].strip() or "None."
 
         self.get_llm_chain()
-<<<<<<< HEAD
-        with self.pending("Analyzing error", message, chat=chat):
-            assert self.llm_chain
-            # TODO: migrate this class to use a LCEL `Runnable` instead of
-            # `Chain`, then remove the below ignore comment.
-            response = await self.llm_chain.apredict(  # type:ignore[attr-defined]
-                extra_instructions=extra_instructions,
-                stop=["\nHuman:"],
-                cell_content=selection.source,
-                error_name=selection.error.name,
-                error_value=selection.error.value,
-                traceback="\n".join(selection.error.traceback),
-            )
-        self.reply(response, chat, message)
-=======
         assert self.llm_chain
 
         inputs = {
@@ -124,5 +109,4 @@
             "error_name": selection.error.name,
             "error_value": selection.error.value,
         }
-        await self.stream_reply(inputs, message, pending_msg="Analyzing error")
->>>>>>> 117a7bee
+        await self.stream_reply(inputs, message, pending_msg="Analyzing error", chat=chat)